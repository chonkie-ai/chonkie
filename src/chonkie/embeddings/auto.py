"""AutoEmbeddings is a factory class for automatically loading embeddings."""

from typing import Any, Union

from .base import BaseEmbeddings
from .registry import EmbeddingsRegistry


class AutoEmbeddings:
    """Factory class for automatically loading embeddings.

    This class provides a factory interface for loading embeddings based on an
    identifier string. It will try to find a matching embeddings implementation
    based on the identifier and load it with the provided arguments.


    Examples:
        # Get sentence transformers embeddings
        embeddings = AutoEmbeddings.get_embeddings("sentence-transformers/all-MiniLM-L6-v2")

        # Get OpenAI embeddings
        embeddings = AutoEmbeddings.get_embeddings("openai://text-embedding-ada-002", api_key="...")

        # Get Anthropic embeddings
        embeddings = AutoEmbeddings.get_embeddings("anthropic://claude-v1", api_key="...")

<<<<<<< HEAD
        # Get Ollama embeddings
        embeddings = AutoEmbeddings.get_embeddings("ollama://all-minilm")
=======
         # Get Cohere embeddings
        embeddings = AutoEmbeddings.get_embeddings("cohere://embed-english-light-v3.0", api_key="...")
>>>>>>> 57f78fe2

    """

    @classmethod
    def get_embeddings(
        cls, model: Union[str, BaseEmbeddings, Any], **kwargs
    ) -> BaseEmbeddings:
        """Get embeddings instance based on identifier.

        Args:
            model: Identifier for the embeddings (name, path, URL, etc.)
            **kwargs: Additional arguments passed to the embeddings constructor

        Returns:
            Initialized embeddings instance

        Raises:
            ValueError: If no suitable embeddings implementation is found

        Examples:
            # Get sentence transformers embeddings
            embeddings = AutoEmbeddings.get_embeddings("sentence-transformers/all-MiniLM-L6-v2")

            # Get OpenAI embeddings
            embeddings = AutoEmbeddings.get_embeddings("openai://text-embedding-ada-002", api_key="...")

            # Get Anthropic embeddings
            embeddings = AutoEmbeddings.get_embeddings("anthropic://claude-v1", api_key="...")

<<<<<<< HEAD
             # Get Ollama embeddings
            embeddings = AutoEmbeddings.get_embeddings("ollama://all-minilm")
=======
            # Get Cohere embeddings
            embeddings = AutoEmbeddings.get_embeddings("cohere://embed-english-light-v3.0", api_key="...")
>>>>>>> 57f78fe2

        """
        # Load embeddings instance if already provided
        if isinstance(model, BaseEmbeddings):
            return model
        elif isinstance(model, str):
            # Try to find matching implementation via registry
            try:
                embeddings_cls = EmbeddingsRegistry.match(model)
                if embeddings_cls and embeddings_cls.is_available():
                    try:
                        return embeddings_cls(model, **kwargs)
                    except Exception as e:
                        raise ValueError(f"Failed to load {embeddings_cls.__name__}: {e}")
            except Exception:
                # Fall back to SentenceTransformerEmbeddings if no matching implementation is found
                from .sentence_transformer import SentenceTransformerEmbeddings

                try:
                    return SentenceTransformerEmbeddings(model, **kwargs)
                except Exception as e:
                    # try with ollama - as any gguf model can be loaded through ollama
                    from .ollama import OllamaEmbeddings
                    try:
                        return OllamaEmbeddings(model, **kwargs)
                    except Exception as e:
                        raise ValueError(
                            f"Failed to load embeddings via SentenceTransformerEmbeddings & Ollama: {e}"
                        )
        else:
            # get the wrapped embeddings instance
            try:
                return EmbeddingsRegistry.wrap(model, **kwargs)
            except Exception as e:
                raise ValueError(f"Failed to wrap embeddings instance: {e}")<|MERGE_RESOLUTION|>--- conflicted
+++ resolved
@@ -24,13 +24,11 @@
         # Get Anthropic embeddings
         embeddings = AutoEmbeddings.get_embeddings("anthropic://claude-v1", api_key="...")
 
-<<<<<<< HEAD
+        # Get Cohere embeddings
+        embeddings = AutoEmbeddings.get_embeddings("cohere://embed-english-light-v3.0", api_key="...")
+
         # Get Ollama embeddings
         embeddings = AutoEmbeddings.get_embeddings("ollama://all-minilm")
-=======
-         # Get Cohere embeddings
-        embeddings = AutoEmbeddings.get_embeddings("cohere://embed-english-light-v3.0", api_key="...")
->>>>>>> 57f78fe2
 
     """
 
@@ -60,13 +58,11 @@
             # Get Anthropic embeddings
             embeddings = AutoEmbeddings.get_embeddings("anthropic://claude-v1", api_key="...")
 
-<<<<<<< HEAD
-             # Get Ollama embeddings
-            embeddings = AutoEmbeddings.get_embeddings("ollama://all-minilm")
-=======
             # Get Cohere embeddings
             embeddings = AutoEmbeddings.get_embeddings("cohere://embed-english-light-v3.0", api_key="...")
->>>>>>> 57f78fe2
+
+            # Get Ollama embeddings
+            embeddings = AutoEmbeddings.get_embeddings("ollama://all-minilm")
 
         """
         # Load embeddings instance if already provided
