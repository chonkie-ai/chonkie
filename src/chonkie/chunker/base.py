"""Base classes for chunking text."""

import importlib
<<<<<<< HEAD
import inspect
=======
>>>>>>> aa82668e
import warnings
from abc import ABC, abstractmethod
from dataclasses import dataclass
from multiprocessing import Pool, cpu_count
<<<<<<< HEAD
from typing import Any, Callable, List, Optional, Union

from chonkie.context import Context
=======
from typing import Any, Callable, List, Union

import inspect
>>>>>>> aa82668e


@dataclass
class Chunk:
    """Dataclass representing a text chunk with metadata.

    All attributes are read-only via slots for performance reasons.

    Attributes:
        text: The text content of the chunk
        start_index: The starting index of the chunk in the original text
        end_index: The ending index of the chunk in the original text
        token_count: The number of tokens in the chunk
<<<<<<< HEAD
        context: The context of the chunk, useful for refinery classes
=======
>>>>>>> aa82668e

    """

    text: str
    start_index: int
    end_index: int
    token_count: int
    context: Optional[Context] = None

    def __str__(self) -> str:
        """Return string representation of the chunk."""
        return self.text

    def __len__(self) -> int:
        """Return the length of the chunk."""
        return len(self.text)

    def __repr__(self) -> str:
        """Return string representation of the chunk."""
        if self.context is not None:
            return (
                f"Chunk(text={self.text}, start_index={self.start_index}, "
                f"end_index={self.end_index}, token_count={self.token_count})"
            )
        else:
            return (
                f"Chunk(text={self.text}, start_index={self.start_index}, "
                f"end_index={self.end_index}, token_count={self.token_count}, "
                f"context={self.context})"
            )

    def __iter__(self):
        """Return an iterator over the chunk."""
        return iter(self.text)
    
    def __getitem__(self, index: int):
        """Return the item at the given index."""
        return self.text[index]

    def copy(self) -> "Chunk":
        """Return a deep copy of the chunk."""
        return Chunk(
            text=self.text,
            start_index=self.start_index,
            end_index=self.end_index,
            token_count=self.token_count,
        )



class BaseChunker(ABC):
    """Abstract base class for all chunker implementations.

    All chunker implementations should inherit from this class and implement
    the chunk() method according to their specific chunking strategy.
    """

<<<<<<< HEAD
    def __init__(
        self, tokenizer_or_token_counter: Union[str, Any, Callable[[str], int]]
    ):
=======
    def __init__(self, tokenizer_or_token_counter: Union[str, Any, Callable[[str], int]]):
>>>>>>> aa82668e
        """Initialize the chunker with a tokenizer.

        Args:
            tokenizer_or_token_counter (Union[str, Any]): String, tokenizer object, or token counter object

        """
        # First check if the tokenizer_or_token_counter is a string
        if isinstance(tokenizer_or_token_counter, str):
            self.tokenizer = self._load_tokenizer(tokenizer_or_token_counter)
            self.token_counter = self._get_tokenizer_counter()
        # Then check if the tokenizer_or_token_counter is a function via inspect
        elif inspect.isfunction(tokenizer_or_token_counter):
            self.tokenizer = None
            self._tokenizer_backend = "callable"
            self.token_counter = tokenizer_or_token_counter
        # If not function or string, then assume it's a tokenizer object
        else:
            self.tokenizer = tokenizer_or_token_counter
            self._tokenizer_backend = self._get_tokenizer_backend()
            self.token_counter = self._get_tokenizer_counter()

    def _get_tokenizer_backend(self):
        """Return the backend tokenizer object."""
        if "transformers" in str(type(self.tokenizer)):
            return "transformers"
        elif "tokenizers" in str(type(self.tokenizer)):
            return "tokenizers"
        elif "tiktoken" in str(type(self.tokenizer)):
            return "tiktoken"
        else:
<<<<<<< HEAD
            raise ValueError(
                f"Tokenizer backend {str(type(self.tokenizer))} not supported"
            )
=======
            raise ValueError(f"Tokenizer backend {str(type(self.tokenizer))} not supported")
>>>>>>> aa82668e

    def _load_tokenizer(self, tokenizer_name: str):
        """Load a tokenizer based on the backend."""
        try:
            if importlib.util.find_spec("tiktoken") is not None:
                from tiktoken import get_encoding

                self._tokenizer_backend = "tiktoken"
                return get_encoding(tokenizer_name)
            else:
                raise Warning("TikToken library not found. Trying autotiktokenizer.")
        except Exception:
            try:
                if importlib.util.find_spec("autotiktokenizer") is not None:
                    from autotiktokenizer import AutoTikTokenizer

                    self._tokenizer_backend = "tiktoken"
                    return AutoTikTokenizer.from_pretrained(tokenizer_name)
                else:
                    raise Warning(
                        "AutoTikTokenizer library not found. Trying tokenizers."
                    )
            except Exception:
                try:
                    if importlib.util.find_spec("tokenizers") is not None:
                        from tokenizers import Tokenizer

                        self._tokenizer_backend = "tokenizers"
                        return Tokenizer.from_pretrained(tokenizer_name)
                    else:
                        raise Warning(
                            "Tokenizers library not found. Trying transformers."
                        )
                except Exception:
                    try:
                        if importlib.util.find_spec("transformers") is not None:
                            from transformers import AutoTokenizer

                            self._tokenizer_backend = "transformers"
                            return AutoTokenizer.from_pretrained(tokenizer_name)
                    except Exception:
                        raise ValueError(
                            "Tokenizer not found in the following libraries: transformers, tokenizers, autotiktokenizer, tiktoken",
                            "Please install one of these libraries to use the chunker.",
                        )

    def _get_tokenizer_counter(self) -> Callable[[str], int]:
        """Get token counter based on tokenizer backend."""
        if self._tokenizer_backend == "transformers":
            return lambda x: len(self.tokenizer.encode(x, add_special_tokens=False))
        elif self._tokenizer_backend == "tokenizers":
            return lambda x: len(self.tokenizer.encode(x, add_special_tokens=False).ids)
        elif self._tokenizer_backend == "tiktoken":
            return lambda x: len(self.tokenizer.encode(x))
        else:
            raise ValueError("Tokenizer backend not supported for token counting")

    def _encode(self, text: str):
        """Encode text using the backend tokenizer."""
        if self._tokenizer_backend == "transformers":
            return self.tokenizer.encode(text, add_special_tokens=False)
        elif self._tokenizer_backend == "tokenizers":
            return self.tokenizer.encode(text, add_special_tokens=False).ids
        elif self._tokenizer_backend == "tiktoken":
            return self.tokenizer.encode(text)
        else:
<<<<<<< HEAD
            raise ValueError(
                f"Tokenizer backend {self._tokenizer_backend} not supported."
            )
=======
            raise ValueError(f"Tokenizer backend {self._tokenizer_backend} not supported.")
>>>>>>> aa82668e

    def _encode_batch(self, texts: List[str]):
        """Encode a batch of texts using the backend tokenizer."""
        if self._tokenizer_backend == "transformers":
            return self.tokenizer.batch_encode_plus(texts, add_special_tokens=False)[
                "input_ids"
            ]
        elif self._tokenizer_backend == "tokenizers":
            return [
                t.ids
                for t in self.tokenizer.encode_batch(texts, add_special_tokens=False)
            ]
        elif self._tokenizer_backend == "tiktoken":
            return self.tokenizer.encode_batch(texts)
        else:
<<<<<<< HEAD
            raise ValueError(
                f"Tokenizer backend {self._tokenizer_backend} not supported."
            )
=======
            raise ValueError(f"Tokenizer backend {self._tokenizer_backend} not supported.")
>>>>>>> aa82668e

    def _decode(self, tokens) -> str:
        """Decode tokens using the backend tokenizer."""
        if self._tokenizer_backend == "transformers":
            return self.tokenizer.decode(tokens)
        elif self._tokenizer_backend == "tokenizers":
            return self.tokenizer.decode(tokens)
        elif self._tokenizer_backend == "tiktoken":
            return self.tokenizer.decode(tokens)
        else:
<<<<<<< HEAD
            raise ValueError(
                f"Tokenizer backend {self._tokenizer_backend} not supported."
            )
=======
            raise ValueError(f"Tokenizer backend {self._tokenizer_backend} not supported.")
>>>>>>> aa82668e

    def _decode_batch(self, token_lists: List[List[int]]) -> List[str]:
        """Decode a batch of token lists using the backend tokenizer."""
        if self._tokenizer_backend == "transformers":
            return [self.tokenizer.decode(tokens) for tokens in token_lists]
        elif self._tokenizer_backend == "tokenizers":
            return [self.tokenizer.decode(tokens) for tokens in token_lists]
        elif self._tokenizer_backend == "tiktoken":
            return [self.tokenizer.decode(tokens) for tokens in token_lists]
        else:
<<<<<<< HEAD
            raise ValueError(
                f"Tokenizer backend {self._tokenizer_backend} not supported."
            )
=======
            raise ValueError(f"Tokenizer backend {self._tokenizer_backend} not supported.")
>>>>>>> aa82668e

    def _count_tokens(self, text: str) -> int:
        """Count tokens in text using the backend tokenizer."""
        return self.token_counter(text)

    def _count_tokens_batch(self, texts: List[str]) -> List[int]:
        """Count tokens in multiple texts using the backend tokenizer."""
        return [self.token_counter(text) for text in texts]

    @abstractmethod
    def chunk(self, text: str) -> List[Chunk]:
        """Split text into chunks according to the implementation strategy.

        Args:
            text: Input text to be chunked

        Returns:
            List of Chunk objects containing the chunked text and metadata

        """
        pass

    def _determine_optimal_workers(self) -> int:
        """Determine optimal number of workers based on system resources."""
        try:
            # Get CPU cores
            cpu_cores = cpu_count()

            # Never use more than 75% of available cores
            max_workers = max(1, int(cpu_cores * 0.75))

            # Cap at 8 workers
            return min(max_workers, 8)

        except Exception as e:
            warnings.warn(
                f"Error determining optimal workers: {e}. Using single process."
            )
            return 1

    def chunk_batch(self, text: List[str]) -> List[List[Chunk]]:
        """Split a List of texts into their respective chunks.

        By default, this method uses multiprocessing to parallelize the chunking process.

        Args:
            text: List of input texts to be chunked.

        Returns:
            List of lists of Chunk objects containing the chunked text and metadata

        """
        workers = self._determine_optimal_workers()
        if workers > 1:
            with Pool(workers) as pool:
                return pool.map(self.chunk, text)
        else:
            return [self.chunk(t) for t in text]

    def __call__(
        self, text: Union[str, List[str]]
    ) -> Union[List[Chunk], List[List[Chunk]]]:
        """Make the chunker callable directly.

        Args:
            text: Input text or list of texts to be chunked

        Returns:
            List of Chunk objects or list of lists of Chunk

        """
        if isinstance(text, str):
            return self.chunk(text)
        elif isinstance(text, list):
            return self.chunk_batch(text)
        else:
            raise ValueError("Input must be a string or a list of strings.")

    def __repr__(self) -> str:
        """Return string representation of the chunker."""
        return f"{self.__class__.__name__}()"<|MERGE_RESOLUTION|>--- conflicted
+++ resolved
@@ -1,23 +1,15 @@
 """Base classes for chunking text."""
 
 import importlib
-<<<<<<< HEAD
+
 import inspect
-=======
->>>>>>> aa82668e
 import warnings
 from abc import ABC, abstractmethod
 from dataclasses import dataclass
 from multiprocessing import Pool, cpu_count
-<<<<<<< HEAD
 from typing import Any, Callable, List, Optional, Union
 
 from chonkie.context import Context
-=======
-from typing import Any, Callable, List, Union
-
-import inspect
->>>>>>> aa82668e
 
 
 @dataclass
@@ -31,10 +23,7 @@
         start_index: The starting index of the chunk in the original text
         end_index: The ending index of the chunk in the original text
         token_count: The number of tokens in the chunk
-<<<<<<< HEAD
         context: The context of the chunk, useful for refinery classes
-=======
->>>>>>> aa82668e
 
     """
 
@@ -92,13 +81,7 @@
     the chunk() method according to their specific chunking strategy.
     """
 
-<<<<<<< HEAD
-    def __init__(
-        self, tokenizer_or_token_counter: Union[str, Any, Callable[[str], int]]
-    ):
-=======
     def __init__(self, tokenizer_or_token_counter: Union[str, Any, Callable[[str], int]]):
->>>>>>> aa82668e
         """Initialize the chunker with a tokenizer.
 
         Args:
@@ -129,13 +112,10 @@
         elif "tiktoken" in str(type(self.tokenizer)):
             return "tiktoken"
         else:
-<<<<<<< HEAD
             raise ValueError(
                 f"Tokenizer backend {str(type(self.tokenizer))} not supported"
             )
-=======
-            raise ValueError(f"Tokenizer backend {str(type(self.tokenizer))} not supported")
->>>>>>> aa82668e
+
 
     def _load_tokenizer(self, tokenizer_name: str):
         """Load a tokenizer based on the backend."""
@@ -202,13 +182,10 @@
         elif self._tokenizer_backend == "tiktoken":
             return self.tokenizer.encode(text)
         else:
-<<<<<<< HEAD
             raise ValueError(
                 f"Tokenizer backend {self._tokenizer_backend} not supported."
             )
-=======
-            raise ValueError(f"Tokenizer backend {self._tokenizer_backend} not supported.")
->>>>>>> aa82668e
+
 
     def _encode_batch(self, texts: List[str]):
         """Encode a batch of texts using the backend tokenizer."""
@@ -224,13 +201,10 @@
         elif self._tokenizer_backend == "tiktoken":
             return self.tokenizer.encode_batch(texts)
         else:
-<<<<<<< HEAD
             raise ValueError(
                 f"Tokenizer backend {self._tokenizer_backend} not supported."
             )
-=======
-            raise ValueError(f"Tokenizer backend {self._tokenizer_backend} not supported.")
->>>>>>> aa82668e
+
 
     def _decode(self, tokens) -> str:
         """Decode tokens using the backend tokenizer."""
@@ -241,13 +215,10 @@
         elif self._tokenizer_backend == "tiktoken":
             return self.tokenizer.decode(tokens)
         else:
-<<<<<<< HEAD
             raise ValueError(
                 f"Tokenizer backend {self._tokenizer_backend} not supported."
             )
-=======
-            raise ValueError(f"Tokenizer backend {self._tokenizer_backend} not supported.")
->>>>>>> aa82668e
+
 
     def _decode_batch(self, token_lists: List[List[int]]) -> List[str]:
         """Decode a batch of token lists using the backend tokenizer."""
@@ -258,13 +229,10 @@
         elif self._tokenizer_backend == "tiktoken":
             return [self.tokenizer.decode(tokens) for tokens in token_lists]
         else:
-<<<<<<< HEAD
             raise ValueError(
                 f"Tokenizer backend {self._tokenizer_backend} not supported."
             )
-=======
-            raise ValueError(f"Tokenizer backend {self._tokenizer_backend} not supported.")
->>>>>>> aa82668e
+
 
     def _count_tokens(self, text: str) -> int:
         """Count tokens in text using the backend tokenizer."""
