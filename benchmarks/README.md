# 🦛 CHONK vs The World

> Look how **THICC** the competition is! Meanwhile, Chonkie be looking slim and trim 💪

Ever wondered how much CHONKier other text splitting libraries are? Well, wonder no more! We've put Chonkie up against some of the most popular RAG libraries out there, and the results are... well, let's just say Moto Moto might need to revise his famous quote! 

## ⚡ Speed Benchmarks

> ZOOOOOM! Watch Chonkie run! 🏃‍♂️💨

### 100K Wikipedia Articles
<<<<<<< HEAD
The following benchmarks were run on 100,000 Wikipedia articles from the 
[`chonkie-ai/wikipedia-100k`](https://huggingface.co/datasets/chonkie-ai/wikipedia-100k) dataset

All tests were run on a Google Colab A100 instance.

#### Token Chunking

| Library | Time | Speed Factor |
|---------|-----------|--------------|
| 🦛 Chonkie | 58 sec | 1x (Im fast af boi) |
| 🔗 LangChain | 1 min 10 sec | 1.21x slower |
| 📚 LlamaIndex | 50 min | 51.7x slower |

#### Sentence Chunking

| Library | Time | Speed Factor |
|---------|-----------|--------------|
| 🦛 Chonkie | 59 sec | 1x (solo CHONK) |
| 📚 LlamaIndex | 3 min 59 sec | 4.05x slower |
| 🔗 LangChain | N/A | Doesn't exist |

#### Recursive Chunking

| Library | Time | Speed Factor |
|---------|-----------|--------------|
| 🦛 Chonkie | 1 min 19 sec | 1x (🔃🔃) |
=======

The following benchmarks were run on 100,000 Wikipedia articles from the 
[`chonkie-ai/wikipedia-100k`](https://huggingface.co/datasets/chonkie-ai/wikipedia-100k) dataset

All tests were run on a Google Colab A100 instance.

#### Token Chunking

| Library | Time | Speed Factor |
|---------|-----------|--------------|
| 🦛 Chonkie | 58 sec | 1x  |
| 🔗 LangChain | 1 min 10 sec | 1.21x slower |
| 📚 LlamaIndex | 50 min | 51.7x slower |

#### Sentence Chunking

| Library | Time | Speed Factor |
|---------|-----------|--------------|
| 🦛 Chonkie | 59 sec | 1x |
| 📚 LlamaIndex | 3 min 59 sec | 4.05x slower |
| 🔗 LangChain | N/A | Doesn't exist |

#### Recursive Chunking

| Library | Time | Speed Factor |
|---------|-----------|--------------|
| 🦛 Chonkie | 1 min 19 sec | 1x |
>>>>>>> 85e72757
| 🔗 LangChain | 2 min 45 sec | 2.09x slower |
| 📚 LlamaIndex | N/A | Doesn't exist |

#### Semantic Chunking

Tested with `sentence-transformers/all-minilm-l6-v2` model unless specified otherwise.

| Library | Time | Speed Factor |
|---------|-----------|--------------|
<<<<<<< HEAD
| 🦛 Chonkie (with default settings) | 13 min 59 sec | 1x (understanding chonk) |
=======
| 🦛 Chonkie (with default settings) | 13 min 59 sec | 1x |
>>>>>>> 85e72757
| 🦛 Chonkie | 1 hour 8 min min 53 sec |  4.92x slower |
| 🔗 LangChain | 1 hour 13 sec | 4.35x slower |
| 📚 LlamaIndex | 1 hour 24 min 15 sec| 6.07x slower |

### 500K Wikipedia Articles
<<<<<<< HEAD
=======

>>>>>>> 85e72757
The following benchmarks were run on 500,000 Wikipedia articles from the 
[`chonkie-ai/wikipedia-500k`](https://huggingface.co/datasets/chonkie-ai/wikipedia-500k) dataset

All tests were run on a `c3-highmem-4` VM from Google Cloud with 32 GB RAM and a 200 GB SSD Persistent Disk attachment.

#### Token Chunking

| Library | Time | Speed Factor |
|---------|-----------|--------------|
<<<<<<< HEAD
| 🦛 Chonkie | 2 min 17 sec | 1x (Im fast af boi) |
=======
| 🦛 Chonkie | 2 min 17 sec | 1x |
>>>>>>> 85e72757
| 🔗 LangChain | 2 min 42 sec | 1.18x slower |
| 📚 LlamaIndex | 50 min | 21.9x slower |

#### Sentence Chunking

| Library | Time | Speed Factor |
|---------|-----------|--------------|
<<<<<<< HEAD
| 🦛 Chonkie | 7 min 16 sec | 1x (solo CHONK) |
=======
| 🦛 Chonkie | 7 min 16 sec | 1x |
>>>>>>> 85e72757
| 📚 LlamaIndex | 10 min 55 sec | 1.5x slower |
| 🔗 LangChain | N/A | Doesn't exist |

#### Recursive Chunking

| Library | Time | Speed Factor |
|---------|-----------|--------------|
<<<<<<< HEAD
| 🦛 Chonkie | 3 min 42 sec | 1x (🔃🔃) |
=======
| 🦛 Chonkie | 3 min 42 sec | 1x |
>>>>>>> 85e72757
| 🔗 LangChain | 7 min 36 sec | 2.05x slower |
| 📚 LlamaIndex | N/A | Doesn't exist |

### Paul Graham Essays Dataset

The following benchmarks were run on the Paul Graham Essays dataset using the GPT-2 tokenizer. 

#### Token Chunking

| Library | Time (ms) | Speed Factor |
|---------|-----------|--------------|
<<<<<<< HEAD
| 🦛 Chonkie | 8.18 | 1x (fastest CHONK) |
=======
| 🦛 Chonkie | 8.18 | 1x |
>>>>>>> 85e72757
| 🔗 LangChain | 8.68 | 1.06x slower |
| 📚 LlamaIndex | 272 | 33.25x slower |

#### Sentence Chunking 

| Library | Time (ms) | Speed Factor |
|---------|-----------|--------------|
| 🦛 Chonkie | 52.6 | 1x |
| 📚 LlamaIndex | 91.2 | 1.73x slower |
| 🔗 LangChain | N/A | Doesn't exist |

#### Semantic Chunking 

| Library | Time | Speed Factor |
|---------|------|--------------|
| 🦛 Chonkie | 482ms | 1x |
| 🔗 LangChain | 899ms | 1.86x slower |
| 📚 LlamaIndex | 1.2s | 2.49x slower |


## 📊 Size Comparison (Package Size)

### Default Installation (Basic Chunking)

| Library | Size | Chonk Factor |
|---------|------|--------------|
<<<<<<< HEAD
| 🦛 Chonkie | 11.2 MiB | 1x (base CHONK) |
=======
| 🦛 Chonkie | 11.2 MiB | 1x |
>>>>>>> 85e72757
| 🔗 LangChain | 80 MiB | ~7.1x CHONKier |
| 📚 LlamaIndex | 171 MiB | ~15.3x CHONKier |

### With Semantic Features

| Library | Size | Chonk Factor |
|---------|------|--------------|
<<<<<<< HEAD
| 🦛 Chonkie | 585 MiB | 1x (semantic CHONK) |
| 🔗 LangChain | 625 MiB | ~1.07x CHONKier |
| 📚 LlamaIndex | 678 MiB | ~1.16x CHONKier |
=======
| 🦛 Chonkie | 62 MiB | 1x |
| 🔗 LangChain | 625 MiB | ~10x CHONKier |
| 📚 LlamaIndex | 678 MiB | ~11x CHONKier |
>>>>>>> 85e72757

## 💡 Why These Numbers Matter

### Speed Benefits

1. **Faster Processing**: Chonkie leads in all chunking methods!
2. **Production Ready**: Optimized for real-world usage
3. **Consistent Performance**: Fast across all chunking types
4. **Scale Friendly**: Process more text in less time

### Size Benefits
<<<<<<< HEAD
=======

>>>>>>> 85e72757
1. **Faster Installation**: Less to download = faster to get started
2. **Lower Memory Footprint**: Lighter package = less RAM usage
3. **Cleaner Dependencies**: Only install what you actually need
4. **CI/CD Friendly**: Faster builds and deployments

Remember what Chonkie always says:
> "I may be a hippo, but I'm still light and fast!" 🦛✨

---

*Note: All measurements were taken using Python 3.8+ on a clean virtual environment. Your actual mileage may vary slightly depending on your specific setup and dependencies.*<|MERGE_RESOLUTION|>--- conflicted
+++ resolved
@@ -9,34 +9,6 @@
 > ZOOOOOM! Watch Chonkie run! 🏃‍♂️💨
 
 ### 100K Wikipedia Articles
-<<<<<<< HEAD
-The following benchmarks were run on 100,000 Wikipedia articles from the 
-[`chonkie-ai/wikipedia-100k`](https://huggingface.co/datasets/chonkie-ai/wikipedia-100k) dataset
-
-All tests were run on a Google Colab A100 instance.
-
-#### Token Chunking
-
-| Library | Time | Speed Factor |
-|---------|-----------|--------------|
-| 🦛 Chonkie | 58 sec | 1x (Im fast af boi) |
-| 🔗 LangChain | 1 min 10 sec | 1.21x slower |
-| 📚 LlamaIndex | 50 min | 51.7x slower |
-
-#### Sentence Chunking
-
-| Library | Time | Speed Factor |
-|---------|-----------|--------------|
-| 🦛 Chonkie | 59 sec | 1x (solo CHONK) |
-| 📚 LlamaIndex | 3 min 59 sec | 4.05x slower |
-| 🔗 LangChain | N/A | Doesn't exist |
-
-#### Recursive Chunking
-
-| Library | Time | Speed Factor |
-|---------|-----------|--------------|
-| 🦛 Chonkie | 1 min 19 sec | 1x (🔃🔃) |
-=======
 
 The following benchmarks were run on 100,000 Wikipedia articles from the 
 [`chonkie-ai/wikipedia-100k`](https://huggingface.co/datasets/chonkie-ai/wikipedia-100k) dataset
@@ -64,7 +36,6 @@
 | Library | Time | Speed Factor |
 |---------|-----------|--------------|
 | 🦛 Chonkie | 1 min 19 sec | 1x |
->>>>>>> 85e72757
 | 🔗 LangChain | 2 min 45 sec | 2.09x slower |
 | 📚 LlamaIndex | N/A | Doesn't exist |
 
@@ -74,20 +45,13 @@
 
 | Library | Time | Speed Factor |
 |---------|-----------|--------------|
-<<<<<<< HEAD
-| 🦛 Chonkie (with default settings) | 13 min 59 sec | 1x (understanding chonk) |
-=======
 | 🦛 Chonkie (with default settings) | 13 min 59 sec | 1x |
->>>>>>> 85e72757
 | 🦛 Chonkie | 1 hour 8 min min 53 sec |  4.92x slower |
 | 🔗 LangChain | 1 hour 13 sec | 4.35x slower |
 | 📚 LlamaIndex | 1 hour 24 min 15 sec| 6.07x slower |
 
 ### 500K Wikipedia Articles
-<<<<<<< HEAD
-=======
 
->>>>>>> 85e72757
 The following benchmarks were run on 500,000 Wikipedia articles from the 
 [`chonkie-ai/wikipedia-500k`](https://huggingface.co/datasets/chonkie-ai/wikipedia-500k) dataset
 
@@ -97,11 +61,8 @@
 
 | Library | Time | Speed Factor |
 |---------|-----------|--------------|
-<<<<<<< HEAD
-| 🦛 Chonkie | 2 min 17 sec | 1x (Im fast af boi) |
-=======
+
 | 🦛 Chonkie | 2 min 17 sec | 1x |
->>>>>>> 85e72757
 | 🔗 LangChain | 2 min 42 sec | 1.18x slower |
 | 📚 LlamaIndex | 50 min | 21.9x slower |
 
@@ -109,11 +70,7 @@
 
 | Library | Time | Speed Factor |
 |---------|-----------|--------------|
-<<<<<<< HEAD
-| 🦛 Chonkie | 7 min 16 sec | 1x (solo CHONK) |
-=======
 | 🦛 Chonkie | 7 min 16 sec | 1x |
->>>>>>> 85e72757
 | 📚 LlamaIndex | 10 min 55 sec | 1.5x slower |
 | 🔗 LangChain | N/A | Doesn't exist |
 
@@ -121,11 +78,7 @@
 
 | Library | Time | Speed Factor |
 |---------|-----------|--------------|
-<<<<<<< HEAD
-| 🦛 Chonkie | 3 min 42 sec | 1x (🔃🔃) |
-=======
 | 🦛 Chonkie | 3 min 42 sec | 1x |
->>>>>>> 85e72757
 | 🔗 LangChain | 7 min 36 sec | 2.05x slower |
 | 📚 LlamaIndex | N/A | Doesn't exist |
 
@@ -137,11 +90,7 @@
 
 | Library | Time (ms) | Speed Factor |
 |---------|-----------|--------------|
-<<<<<<< HEAD
-| 🦛 Chonkie | 8.18 | 1x (fastest CHONK) |
-=======
 | 🦛 Chonkie | 8.18 | 1x |
->>>>>>> 85e72757
 | 🔗 LangChain | 8.68 | 1.06x slower |
 | 📚 LlamaIndex | 272 | 33.25x slower |
 
@@ -168,11 +117,7 @@
 
 | Library | Size | Chonk Factor |
 |---------|------|--------------|
-<<<<<<< HEAD
-| 🦛 Chonkie | 11.2 MiB | 1x (base CHONK) |
-=======
 | 🦛 Chonkie | 11.2 MiB | 1x |
->>>>>>> 85e72757
 | 🔗 LangChain | 80 MiB | ~7.1x CHONKier |
 | 📚 LlamaIndex | 171 MiB | ~15.3x CHONKier |
 
@@ -180,15 +125,10 @@
 
 | Library | Size | Chonk Factor |
 |---------|------|--------------|
-<<<<<<< HEAD
-| 🦛 Chonkie | 585 MiB | 1x (semantic CHONK) |
-| 🔗 LangChain | 625 MiB | ~1.07x CHONKier |
-| 📚 LlamaIndex | 678 MiB | ~1.16x CHONKier |
-=======
 | 🦛 Chonkie | 62 MiB | 1x |
 | 🔗 LangChain | 625 MiB | ~10x CHONKier |
 | 📚 LlamaIndex | 678 MiB | ~11x CHONKier |
->>>>>>> 85e72757
+
 
 ## 💡 Why These Numbers Matter
 
@@ -200,10 +140,7 @@
 4. **Scale Friendly**: Process more text in less time
 
 ### Size Benefits
-<<<<<<< HEAD
-=======
 
->>>>>>> 85e72757
 1. **Faster Installation**: Less to download = faster to get started
 2. **Lower Memory Footprint**: Lighter package = less RAM usage
 3. **Cleaner Dependencies**: Only install what you actually need
